// +build windows

package main

import (
	"log"
)

func ExampleMain_pass_ymlschema_ymldoc() {
	exit := realMain([]string{"-s", "testdata\\schema.yml", "testdata\\data-pass.yml"})
	if exit != 0 {
		log.Fatalf("exit: got %d, want 0", exit)
	}
	// Output:
	// testdata\data-pass.yml: pass
}

func ExampleMain_pass_jsonschema_ymldoc() {
	exit := realMain([]string{"-s", "testdata\\schema.json", "testdata\\data-pass.yml"})
	if exit != 0 {
		log.Fatalf("exit: got %d, want 0", exit)
	}
	// Output:
	// testdata\data-pass.yml: pass
}

func ExampleMain_pass_jsonschema_jsondoc() {
	exit := realMain([]string{"-s", "testdata\\schema.json", "testdata\\data-pass.json"})
	if exit != 0 {
		log.Fatalf("exit: got %d, want 0", exit)
	}
	// Output:
	// testdata\data-pass.json: pass
}

func ExampleMain_pass_ymlschema_jsondoc() {
	exit := realMain([]string{"-s", "testdata\\schema.yml", "testdata\\data-pass.json"})
	if exit != 0 {
		log.Fatalf("exit: got %d, want 0", exit)
	}
	// Output:
	// testdata\data-pass.json: pass
}

<<<<<<< HEAD
func ExampleMain_fail() {
=======
func ExampleMain_fail_ymlschema_ymldoc() {
	exit := realMain([]string{"-q", "-s", "testdata\\schema.yml", "testdata\\data-fail.yml"})
	if exit != 1 {
		log.Fatalf("exit: got %d, want 1", exit)
	}
	// Output:
	// testdata\data-fail.yml: fail: (root): foo is required
}

func ExampleMain_fail_jsonschema_ymldoc() {
	exit := realMain([]string{"-q", "-s", "testdata\\schema.json", "testdata\\data-fail.yml"})
	if exit != 1 {
		log.Fatalf("exit: got %d, want 1", exit)
	}
	// Output:
	// testdata\data-fail.yml: fail: (root): foo is required
}

func ExampleMain_fail_jsonschema_jsondoc() {
>>>>>>> 896f3e4c
	exit := realMain([]string{"-q", "-s", "testdata\\schema.json", "testdata\\data-fail.json"})
	if exit != 1 {
		log.Fatalf("exit: got %d, want 1", exit)
	}
	// Output:
	// testdata\data-fail.json: fail: (root): foo is required
}

func ExampleMain_fail_ymlschema_jsondoc() {
	exit := realMain([]string{"-q", "-s", "testdata\\schema.yml", "testdata\\data-fail.json"})
	if exit != 1 {
		log.Fatalf("exit: got %d, want 1", exit)
	}
	// Output:
	// testdata\data-fail.json: fail: (root): foo is required
}

func ExampleMain_error_jsonschema_jsondoc() {
	exit := realMain([]string{"-q", "-s", "testdata\\schema.json", "testdata\\data-error.json"})
	if exit != 2 {
		log.Fatalf("exit: got %d, want 2", exit)
	}
	// Output:
	// testdata\data-error.json: error: validate: invalid character 'o' in literal null (expecting 'u')
}

func ExampleMain_error_ymlschema_ymldoc() {
	exit := realMain([]string{"-q", "-s", "testdata\\schema.yml", "testdata\\data-error.yml"})
	if exit != 2 {
		log.Fatalf("exit: got %d, want 2", exit)
	}
	// Output:
	// testdata\data-error.yml: error: load doc yaml: found unexpected end of stream
}

func ExampleMain_glob_jsonschema_jsondoc() {
	exit := realMain([]string{"-q", "-s", "testdata\\schema.json", "testdata\\data-*.json"})
	if exit != 3 {
		log.Fatalf("exit: got %d, want 3", exit)
	}
	// Unordered output:
	// testdata\data-error.json: error: validate: invalid character 'o' in literal null (expecting 'u')
	// testdata\data-fail.json: fail: (root): foo is required
}

func ExampleMain_glob_ymlschema_ymldoc() {
	exit := realMain([]string{"-q", "-s", "testdata\\schema.yml", "testdata\\data-*.yml"})
	if exit != 3 {
		log.Fatalf("exit: got %d, want 3", exit)
	}
	// Unordered output:
	// testdata\data-error.yml: error: load doc yaml: found unexpected end of stream
	//
	// testdata\data-fail.yml: fail: (root): foo is required
}<|MERGE_RESOLUTION|>--- conflicted
+++ resolved
@@ -6,25 +6,7 @@
 	"log"
 )
 
-func ExampleMain_pass_ymlschema_ymldoc() {
-	exit := realMain([]string{"-s", "testdata\\schema.yml", "testdata\\data-pass.yml"})
-	if exit != 0 {
-		log.Fatalf("exit: got %d, want 0", exit)
-	}
-	// Output:
-	// testdata\data-pass.yml: pass
-}
-
-func ExampleMain_pass_jsonschema_ymldoc() {
-	exit := realMain([]string{"-s", "testdata\\schema.json", "testdata\\data-pass.yml"})
-	if exit != 0 {
-		log.Fatalf("exit: got %d, want 0", exit)
-	}
-	// Output:
-	// testdata\data-pass.yml: pass
-}
-
-func ExampleMain_pass_jsonschema_jsondoc() {
+func ExampleMain_pass() {
 	exit := realMain([]string{"-s", "testdata\\schema.json", "testdata\\data-pass.json"})
 	if exit != 0 {
 		log.Fatalf("exit: got %d, want 0", exit)
@@ -42,9 +24,6 @@
 	// testdata\data-pass.json: pass
 }
 
-<<<<<<< HEAD
-func ExampleMain_fail() {
-=======
 func ExampleMain_fail_ymlschema_ymldoc() {
 	exit := realMain([]string{"-q", "-s", "testdata\\schema.yml", "testdata\\data-fail.yml"})
 	if exit != 1 {
@@ -64,7 +43,6 @@
 }
 
 func ExampleMain_fail_jsonschema_jsondoc() {
->>>>>>> 896f3e4c
 	exit := realMain([]string{"-q", "-s", "testdata\\schema.json", "testdata\\data-fail.json"})
 	if exit != 1 {
 		log.Fatalf("exit: got %d, want 1", exit)
