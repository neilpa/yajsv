--- conflicted
+++ resolved
@@ -21,11 +21,7 @@
 )
 
 var (
-<<<<<<< HEAD
-	version     = "undefined"
-=======
-	version = "v1.3.0-dev"
->>>>>>> 4ab3c311
+	version     = "v1.3.0-dev"
 	schemaFlag  = flag.String("s", "", "primary JSON schema to validate against, required")
 	quietFlag   = flag.Bool("q", false, "quiet, only print validation failures and errors")
 	versionFlag = flag.Bool("v", false, "print version and exit")
@@ -135,6 +131,7 @@
 			sem <- 0
 			defer func() { <-sem }()
 
+
 			loader, err := jsonLoader(path)
 			if err != nil {
 				msg := fmt.Sprintf("%s: error: load doc: %s", path, err)
