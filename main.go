// yajsv is a command line tool for validating JSON and YAML documents against
// a provided JSON Schema - https://json-schema.org/
package main

import (
	"bufio"
	"flag"
	"fmt"
	"io"
	"io/ioutil"
	"log"
	"os"
	"path/filepath"
	"runtime"
	"strings"
	"sync"

	"github.com/ghodss/yaml"
	"github.com/mitchellh/go-homedir"
	"github.com/xeipuuv/gojsonschema"
)

var (
	Version string
	CommitId string
	BuildTimestamp string
	schemaFlag  = flag.String("s", "", "primary JSON schema to validate against, required")
	quietFlag   = flag.Bool("q", false, "quiet, only print validation failures and errors")
	versionFlag = flag.Bool("v", false, "print version and exit")

	listFlags stringFlags
	refFlags  stringFlags
)

func init() {
	flag.Var(&listFlags, "l", "validate JSON documents from newline separated paths and/or globs in a text file (relative to the basename of the file itself)")
	flag.Var(&refFlags, "r", "referenced schema(s), can be globs and/or used multiple times")
	flag.Usage = printUsage
}

func main() {
	log.SetFlags(0)
	os.Exit(realMain(os.Args[1:], os.Stdout))
}

func realMain(args []string, w io.Writer) int {
	flag.CommandLine.Parse(args)
	if *versionFlag {
<<<<<<< HEAD
		fmt.Println(Version)
=======
		fmt.Fprintln(w, version)
>>>>>>> adcf284a
		return 0
	}
	if *schemaFlag == "" {
		return usageError("missing required -s schema argument")
	}

	// Resolve document paths to validate
	docs := make([]string, 0)
	for _, arg := range flag.Args() {
		docs = append(docs, glob(arg)...)
	}
	for _, list := range listFlags {
		dir := filepath.Dir(list)
		f, err := os.Open(list)
		if err != nil {
			log.Fatalf("%s: %s\n", list, err)
		}
		defer f.Close()

		scanner := bufio.NewScanner(f)
		for scanner.Scan() {
			// Calclate the glob relative to the directory of the file list
			pattern := strings.TrimSpace(scanner.Text())
			if !filepath.IsAbs(pattern) {
				pattern = filepath.Join(dir, pattern)
			}
			docs = append(docs, glob(pattern)...)
		}
		if err := scanner.Err(); err != nil {
			log.Fatalf("%s: invalid file list: %s\n", list, err)
		}
	}
	if len(docs) == 0 {
		return usageError("no documents to validate")
	}

	// Compile target schema
	sl := gojsonschema.NewSchemaLoader()
	schemaPath, err := filepath.Abs(*schemaFlag)
	if err != nil {
		log.Fatalf("%s: unable to convert to absolute path: %s\n", *schemaFlag, err)
	}
	for _, ref := range refFlags {
		for _, p := range glob(ref) {
			absPath, err := filepath.Abs(p)
			if err != nil {
				log.Fatalf("%s: unable to convert to absolute path: %s\n", absPath, err)
			}

			if absPath == schemaPath {
				continue
			}

			loader, err := jsonLoader(absPath)
			if err != nil {
				log.Fatalf("%s: unable to load schema ref: %s\n", *schemaFlag, err)
			}

			if err := sl.AddSchemas(loader); err != nil {
				log.Fatalf("%s: invalid schema: %s\n", p, err)
			}
		}
	}

	schemaLoader, err := jsonLoader(schemaPath)
	if err != nil {
		log.Fatalf("%s: unable to load schema: %s\n", *schemaFlag, err)
	}
	schema, err := sl.Compile(schemaLoader)
	if err != nil {
		log.Fatalf("%s: invalid schema: %s\n", *schemaFlag, err)
	}

	// Validate the schema against each doc in parallel, limiting simultaneous
	// open files to avoid ulimit issues.
	var wg sync.WaitGroup
	sem := make(chan int, runtime.GOMAXPROCS(0)+10)
	failures := make([]string, 0)
	errors := make([]string, 0)
	for _, p := range docs {
		wg.Add(1)
		go func(path string) {
			defer wg.Done()
			sem <- 0
			defer func() { <-sem }()


			loader, err := jsonLoader(path)
			if err != nil {
				msg := fmt.Sprintf("%s: error: load doc: %s", path, err)
				fmt.Fprintln(w, msg)
				errors = append(errors, msg)
				return
			}
			result, err := schema.Validate(loader)
			switch {
			case err != nil:
				msg := fmt.Sprintf("%s: error: validate: %s", path, err)
				fmt.Fprintln(w, msg)
				errors = append(errors, msg)

			case !result.Valid():
				lines := make([]string, len(result.Errors()))
				for i, desc := range result.Errors() {
					lines[i] = fmt.Sprintf("%s: fail: %s", path, desc)
				}
				msg := strings.Join(lines, "\n")
				fmt.Fprintln(w, msg)
				failures = append(failures, msg)

			case !*quietFlag:
				fmt.Fprintf(w, "%s: pass\n", path)
			}
		}(p)
	}
	wg.Wait()

	// Summarize results (e.g. errors)
	if !*quietFlag {
		if len(failures) > 0 {
			fmt.Fprintf(w, "%d of %d failed validation\n", len(failures), len(docs))
			fmt.Fprintln(w, strings.Join(failures, "\n"))
		}
		if len(errors) > 0 {
			fmt.Fprintf(w, "%d of %d malformed documents\n", len(errors), len(docs))
			fmt.Fprintln(w, strings.Join(errors, "\n"))
		}
	}
	exit := 0
	if len(failures) > 0 {
		exit |= 1
	}
	if len(errors) > 0 {
		exit |= 2
	}
	return exit
}

func jsonLoader(path string) (gojsonschema.JSONLoader, error) {
	buf, err := ioutil.ReadFile(path)
	if err != nil {
		return nil, err
	}
	switch filepath.Ext(path) {
	case ".yml", ".yaml":
		buf, err = yaml.YAMLToJSON(buf)
	}
	if err != nil {
		return nil, err
	}
	return gojsonschema.NewBytesLoader(buf), nil
}

func printUsage() {
	fmt.Fprintf(os.Stderr, `Usage: %s -s schema.(json|yml) [options] document.(json|yml) ...

  yajsv validates JSON and YAML document(s) against a schema. One of three statuses are
  reported per document:

    pass: Document is valid relative to the schema
    fail: Document is invalid relative to the schema
    error: Document is malformed, e.g. not valid JSON or YAML

  The 'fail' status may be reported multiple times per-document, once for each
  schema validation failure.

  Sets the exit code to 1 on any failures, 2 on any errors, 3 on both, 4 on
  invalid usage. Otherwise, 0 is returned if everything passes validation.

Options:

`, os.Args[0])
	flag.PrintDefaults()
	fmt.Fprintln(os.Stderr)
}

func usageError(msg string) int {
	fmt.Fprintln(os.Stderr, msg)
	printUsage()
	return 4
}

// glob is a wrapper that also resolves `~` since we may be skipping
// the shell expansion when single-quoting globs at the command line
func glob(pattern string) []string {
	pattern, err := homedir.Expand(pattern)
	if err != nil {
		log.Fatal(err)
	}
	paths, err := filepath.Glob(pattern)
	if err != nil {
		log.Fatal(err)
	}
	if len(paths) == 0 {
		log.Fatalf("%s: no such file or directory", pattern)
	}
	return paths
}

type stringFlags []string

func (sf *stringFlags) String() string {
	return "multi-string"
}

func (sf *stringFlags) Set(value string) error {
	*sf = append(*sf, value)
	return nil
}<|MERGE_RESOLUTION|>--- conflicted
+++ resolved
@@ -46,11 +46,7 @@
 func realMain(args []string, w io.Writer) int {
 	flag.CommandLine.Parse(args)
 	if *versionFlag {
-<<<<<<< HEAD
-		fmt.Println(Version)
-=======
-		fmt.Fprintln(w, version)
->>>>>>> adcf284a
+		fmt.Fprintln(w, Version)
 		return 0
 	}
 	if *schemaFlag == "" {
